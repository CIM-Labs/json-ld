//! This simple example shows how to compact a document using the `Document::compact` method.
use json_ld::{
	context::{self, Local},
	Document, Error, Loc, NoLoader,
};
use serde_json::Value;

#[async_std::main]
async fn main() -> Result<(), Loc<Error, ()>> {
	// Input JSON-LD document to compact.
	let input: Value = serde_json::from_str(r#"
		[{
			"http://xmlns.com/foaf/0.1/name": ["Manu Sporny"],
			"http://xmlns.com/foaf/0.1/homepage": [{"@id": "https://manu.sporny.org/"}],
			"http://xmlns.com/foaf/0.1/avatar": [{"@id": "https://twitter.com/account/profile_image/manusporny"}]
		}]
	"#).unwrap();

	// Context
	let context: Value = serde_json::from_str(
		r#"
		{
			"name": "http://xmlns.com/foaf/0.1/name",
			"homepage": {"@id": "http://xmlns.com/foaf/0.1/homepage", "@type": "@id"},
			"avatar": {"@id": "http://xmlns.com/foaf/0.1/avatar", "@type": "@id"}
		}
	"#,
	)
	.unwrap();

	// JSON-LD document loader.
	//
	// We won't be loading any external document here,
	// so we use the `NoLoader` type.
	let mut loader = NoLoader::<Value>::new();

	let processed_context = context
		.process::<context::Json<Value>, _>(&mut loader, None)
		.await?;

	// Compaction.
<<<<<<< HEAD
	let output: IValue = input
		.compact(&processed_context.owned().inversible(), &mut loader)
=======
	let output: Value = input
		.compact(&processed_context, &mut loader)
>>>>>>> 2ccb23ee
		.await
		.unwrap();

	println!("{}", serde_json::to_string_pretty(&output).unwrap());

	Ok(())
}<|MERGE_RESOLUTION|>--- conflicted
+++ resolved
@@ -39,13 +39,8 @@
 		.await?;
 
 	// Compaction.
-<<<<<<< HEAD
-	let output: IValue = input
+	let output: Value = input
 		.compact(&processed_context.owned().inversible(), &mut loader)
-=======
-	let output: Value = input
-		.compact(&processed_context, &mut loader)
->>>>>>> 2ccb23ee
 		.await
 		.unwrap();
 
